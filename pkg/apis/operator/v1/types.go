--- conflicted
+++ resolved
@@ -166,6 +166,17 @@
 	HostPortsDisabled.String(),
 }
 
+type MultiInterfaceMode string
+
+func (m MultiInterfaceMode) Value() string {
+	return strings.ToLower(string(m))
+}
+
+const (
+	MultiInterfaceModeNone   MultiInterfaceMode = "None"
+	MultiInterfaceModeMultus MultiInterfaceMode = "Multus"
+)
+
 func HostPortsTypePtr(h HostPortsType) *HostPortsType {
 	return &h
 }
@@ -174,28 +185,12 @@
 	return string(nt)
 }
 
-type MultiInterfaceMode string
-
-func (m MultiInterfaceMode) Value() string {
-	return strings.ToLower(string(m))
-}
-
-const (
-	MultiInterfaceModeNone   MultiInterfaceMode = "None"
-	MultiInterfaceModeMultus MultiInterfaceMode = "Multus"
-)
-
 type BGPOption string
 
 func BGPOptionPtr(b BGPOption) *BGPOption {
 	return &b
 }
 
-<<<<<<< HEAD
-=======
-type BGPOption string
-
->>>>>>> 64b2a040
 const (
 	BGPEnabled  BGPOption = "Enabled"
 	BGPDisabled BGPOption = "Disabled"
