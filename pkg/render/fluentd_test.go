// Copyright (c) 2019 Tigera, Inc. All rights reserved.

// Licensed under the Apache License, Version 2.0 (the "License");
// you may not use this file except in compliance with the License.
// You may obtain a copy of the License at
//
//     http://www.apache.org/licenses/LICENSE-2.0
//
// Unless required by applicable law or agreed to in writing, software
// distributed under the License is distributed on an "AS IS" BASIS,
// WITHOUT WARRANTIES OR CONDITIONS OF ANY KIND, either express or implied.
// See the License for the specific language governing permissions and
// limitations under the License.

package render_test

import (
	. "github.com/onsi/ginkgo"
	. "github.com/onsi/gomega"
	relasticsearch "github.com/tigera/operator/pkg/render/common/elasticsearch"
	rmeta "github.com/tigera/operator/pkg/render/common/meta"
	rtest "github.com/tigera/operator/pkg/render/common/test"

	operatorv1 "github.com/tigera/operator/api/v1"
	"github.com/tigera/operator/pkg/dns"
	"github.com/tigera/operator/pkg/render"
	apps "k8s.io/api/apps/v1"
	corev1 "k8s.io/api/core/v1"
)

var _ = Describe("Tigera Secure Fluentd rendering tests", func() {
	var instance *operatorv1.LogCollector
	var s3Creds *render.S3Credential
	var filters *render.FluentdFilters
	var eksConfig *render.EksCloudwatchLogConfig
	var installation *operatorv1.InstallationSpec
	var esConfigMap *relasticsearch.ClusterConfig
	var splkCreds *render.SplunkCredential

	BeforeEach(func() {
		// Initialize a default instance to use. Each test can override this to its
		// desired configuration.
		instance = &operatorv1.LogCollector{}
		installation = &operatorv1.InstallationSpec{
			KubernetesProvider: operatorv1.ProviderNone,
		}
		s3Creds = nil
		filters = nil
		eksConfig = nil
		splkCreds = nil

		esConfigMap = relasticsearch.NewClusterConfig("clusterTestName", 1, 1, 1)
	})

	It("should render with a default configuration", func() {
		expectedResources := []struct {
			name    string
			ns      string
			group   string
			version string
			kind    string
		}{
			{name: "tigera-fluentd", ns: "", group: "", version: "v1", kind: "Namespace"},
			{name: "tigera-fluentd", ns: "", group: "rbac.authorization.k8s.io", version: "v1", kind: "ClusterRole"},
			{name: "tigera-fluentd", ns: "", group: "rbac.authorization.k8s.io", version: "v1", kind: "ClusterRoleBinding"},
			{name: "tigera-fluentd", ns: "", group: "policy", version: "v1beta1", kind: "PodSecurityPolicy"},
			{name: "fluentd-node", ns: "tigera-fluentd", group: "", version: "v1", kind: "ServiceAccount"},
			{name: "fluentd-node", ns: "tigera-fluentd", group: "apps", version: "v1", kind: "DaemonSet"},
		}

		// Should render the correct resources.
<<<<<<< HEAD
		component := render.Fluentd(instance, nil, esConfigMap, s3Creds, splkCreds, filters, eksConfig, nil, installation, dns.DefaultClusterDomain, render.OSTypeLinux)
=======
		component := render.Fluentd(instance, nil, esConfigMap, s3Creds, splkCreds, filters, eksConfig, nil, installation, dns.DefaultClusterDomain, rmeta.OSTypeLinux)
>>>>>>> 3603a6cf
		resources, _ := component.Objects()
		Expect(len(resources)).To(Equal(len(expectedResources)))

		i := 0
		for _, expectedRes := range expectedResources {
			rtest.ExpectResource(resources[i], expectedRes.name, expectedRes.ns, expectedRes.group, expectedRes.version, expectedRes.kind)
			i++
		}

		ds := rtest.GetResource(resources, "fluentd-node", "tigera-fluentd", "apps", "v1", "DaemonSet").(*apps.DaemonSet)
		Expect(ds.Spec.Template.Spec.Volumes[0].VolumeSource.HostPath.Path).To(Equal("/var/log/calico"))
		envs := ds.Spec.Template.Spec.Containers[0].Env

		expectedEnvs := []corev1.EnvVar{
			{Name: "FLUENT_UID", Value: "0"},
			{Name: "FLOW_LOG_FILE", Value: "/var/log/calico/flowlogs/flows.log"},
			{Name: "DNS_LOG_FILE", Value: "/var/log/calico/dnslogs/dns.log"},
			{Name: "FLUENTD_ES_SECURE", Value: "true"},
			{Name: "ELASTIC_HOST", Value: "tigera-secure-es-http.tigera-elasticsearch.svc"},
			{Name: "ELASTIC_PORT", Value: "9200"},
			{
				Name: "NODENAME",
				ValueFrom: &corev1.EnvVarSource{
					FieldRef: &corev1.ObjectFieldSelector{FieldPath: "spec.nodeName"},
				},
			},
		}
		for _, expected := range expectedEnvs {
			Expect(envs).To(ContainElement(expected))
		}
	})

	It("should render for Windows nodes", func() {
		expectedResources := []struct {
			name    string
			ns      string
			group   string
			version string
			kind    string
		}{
			{name: "tigera-fluentd", ns: "", group: "", version: "v1", kind: "Namespace"},
			{name: "fluentd-node-windows", ns: "tigera-fluentd", group: "", version: "v1", kind: "ServiceAccount"},
			{name: "fluentd-node-windows", ns: "tigera-fluentd", group: "apps", version: "v1", kind: "DaemonSet"},
		}

		// Should render the correct resources.
		component := render.Fluentd(instance, nil, esConfigMap, s3Creds, splkCreds, filters, eksConfig, nil, installation, dns.DefaultClusterDomain, rmeta.OSTypeWindows)
		resources, _ := component.Objects()
		Expect(len(resources)).To(Equal(len(expectedResources)))

		i := 0
		for _, expectedRes := range expectedResources {
			rtest.ExpectResource(resources[i], expectedRes.name, expectedRes.ns, expectedRes.group, expectedRes.version, expectedRes.kind)
			i++
		}

		ds := rtest.GetResource(resources, "fluentd-node-windows", "tigera-fluentd", "apps", "v1", "DaemonSet").(*apps.DaemonSet)
		Expect(ds.Spec.Template.Spec.Volumes[0].VolumeSource.HostPath.Path).To(Equal("c:/TigeraCalico"))

		envs := ds.Spec.Template.Spec.Containers[0].Env

		expectedEnvs := []corev1.EnvVar{
			{Name: "FLUENT_UID", Value: "0"},
			{Name: "FLOW_LOG_FILE", Value: "c:/var/log/calico/flowlogs/flows.log"},
			{Name: "DNS_LOG_FILE", Value: "c:/var/log/calico/dnslogs/dns.log"},
			{Name: "FLUENTD_ES_SECURE", Value: "true"},
			{Name: "ELASTIC_HOST", Value: "tigera-secure-es-http.tigera-elasticsearch.svc.cluster.local"},
			{Name: "ELASTIC_PORT", Value: "9200"},
			{
				Name: "NODENAME",
				ValueFrom: &corev1.EnvVarSource{
					FieldRef: &corev1.ObjectFieldSelector{FieldPath: "spec.nodeName"},
				},
			},
		}
		for _, expected := range expectedEnvs {
			Expect(envs).To(ContainElement(expected))
		}

		ds = rtest.GetResource(resources, "fluentd-node-windows", "tigera-fluentd", "apps", "v1", "DaemonSet").(*apps.DaemonSet)
		envs = ds.Spec.Template.Spec.Containers[0].Env

		expectedEnvs = []corev1.EnvVar{
			{Name: "FLUENT_UID", Value: "0"},
			{Name: "FLOW_LOG_FILE", Value: "c:/var/log/calico/flowlogs/flows.log"},
			{Name: "DNS_LOG_FILE", Value: "c:/var/log/calico/dnslogs/dns.log"},
			{Name: "FLUENTD_ES_SECURE", Value: "true"},
			{Name: "ELASTIC_HOST", Value: "tigera-secure-es-http.tigera-elasticsearch.svc.cluster.local"},
			{Name: "ELASTIC_PORT", Value: "9200"},
			{
				Name: "NODENAME",
				ValueFrom: &corev1.EnvVarSource{
					FieldRef: &corev1.ObjectFieldSelector{FieldPath: "spec.nodeName"},
				},
			},
		}
		for _, expected := range expectedEnvs {
			Expect(envs).To(ContainElement(expected))
		}
	})

	It("should render with S3 configuration", func() {
		s3Creds := &render.S3Credential{
			KeyId:     []byte("IdForTheKey"),
			KeySecret: []byte("SecretForTheKey"),
		}
		instance.Spec.AdditionalStores = &operatorv1.AdditionalLogStoreSpec{
			S3: &operatorv1.S3StoreSpec{
				Region:     "anyplace",
				BucketName: "thebucket",
				BucketPath: "bucketpath",
			},
		}

		expectedResources := []struct {
			name    string
			ns      string
			group   string
			version string
			kind    string
		}{
			{name: "tigera-fluentd", ns: "", group: "", version: "v1", kind: "Namespace"},
			{name: "log-collector-s3-credentials", ns: "tigera-fluentd", group: "", version: "v1", kind: "Secret"},
			{name: "tigera-fluentd", ns: "", group: "rbac.authorization.k8s.io", version: "v1", kind: "ClusterRole"},
			{name: "tigera-fluentd", ns: "", group: "rbac.authorization.k8s.io", version: "v1", kind: "ClusterRoleBinding"},
			{name: "tigera-fluentd", ns: "", group: "policy", version: "v1beta1", kind: "PodSecurityPolicy"},
			{name: "fluentd-node", ns: "tigera-fluentd", group: "", version: "v1", kind: "ServiceAccount"},
			{name: "fluentd-node", ns: "tigera-fluentd", group: "apps", version: "v1", kind: "DaemonSet"},
		}

		// Should render the correct resources.
		component := render.Fluentd(instance, nil, esConfigMap, s3Creds, splkCreds, filters, eksConfig, nil, installation, dns.DefaultClusterDomain, rmeta.OSTypeLinux)
		resources, _ := component.Objects()
		Expect(len(resources)).To(Equal(len(expectedResources)))

		i := 0
		for _, expectedRes := range expectedResources {
			rtest.ExpectResource(resources[i], expectedRes.name, expectedRes.ns, expectedRes.group, expectedRes.version, expectedRes.kind)
			i++
		}

		ds := rtest.GetResource(resources, "fluentd-node", "tigera-fluentd", "apps", "v1", "DaemonSet").(*apps.DaemonSet)
		Expect(ds.Spec.Template.Spec.Containers).To(HaveLen(1))
		Expect(ds.Spec.Template.Annotations).To(HaveKey("hash.operator.tigera.io/s3-credentials"))
		envs := ds.Spec.Template.Spec.Containers[0].Env

		expectedEnvs := []struct {
			name       string
			val        string
			secretName string
			secretKey  string
		}{
			{"S3_STORAGE", "true", "", ""},
			{"S3_BUCKET_NAME", "thebucket", "", ""},
			{"AWS_REGION", "anyplace", "", ""},
			{"S3_BUCKET_PATH", "bucketpath", "", ""},
			{"S3_FLUSH_INTERVAL", "5s", "", ""},
			{"AWS_KEY_ID", "", "log-collector-s3-credentials", "key-id"},
			{"AWS_SECRET_KEY", "", "log-collector-s3-credentials", "key-secret"},
		}
		for _, expected := range expectedEnvs {
			if expected.val != "" {
				Expect(envs).To(ContainElement(corev1.EnvVar{Name: expected.name, Value: expected.val}))
			} else {
				Expect(envs).To(ContainElement(corev1.EnvVar{
					Name: expected.name,
					ValueFrom: &corev1.EnvVarSource{
						SecretKeyRef: &corev1.SecretKeySelector{
							LocalObjectReference: corev1.LocalObjectReference{Name: expected.secretName},
							Key:                  expected.secretKey,
						}},
				}))
			}
		}

	})
	It("should render with Syslog configuration", func() {
		expectedResources := []struct {
			name    string
			ns      string
			group   string
			version string
			kind    string
		}{
			{name: "tigera-fluentd", ns: "", group: "", version: "v1", kind: "Namespace"},
			{name: "tigera-fluentd", ns: "", group: "rbac.authorization.k8s.io", version: "v1", kind: "ClusterRole"},
			{name: "tigera-fluentd", ns: "", group: "rbac.authorization.k8s.io", version: "v1", kind: "ClusterRoleBinding"},
			{name: "tigera-fluentd", ns: "", group: "policy", version: "v1beta1", kind: "PodSecurityPolicy"},
			{name: "fluentd-node", ns: "tigera-fluentd", group: "", version: "v1", kind: "ServiceAccount"},
			{name: "fluentd-node", ns: "tigera-fluentd", group: "apps", version: "v1", kind: "DaemonSet"},
		}

		var ps int32 = 180
		instance.Spec.AdditionalStores = &operatorv1.AdditionalLogStoreSpec{
			Syslog: &operatorv1.SyslogStoreSpec{
				Endpoint:   "tcp://1.2.3.4:80",
				PacketSize: &ps,
				LogTypes: []operatorv1.SyslogLogType{
					operatorv1.SyslogLogDNS,
					operatorv1.SyslogLogFlows,
					operatorv1.SyslogLogIDSEvents,
				},
			},
		}
		component := render.Fluentd(instance, nil, esConfigMap, s3Creds, splkCreds, filters, eksConfig, nil, installation, dns.DefaultClusterDomain, rmeta.OSTypeLinux)
		resources, _ := component.Objects()
		Expect(len(resources)).To(Equal(len(expectedResources)))

		// Should render the correct resources.
		i := 0
		for _, expectedRes := range expectedResources {
			rtest.ExpectResource(resources[i], expectedRes.name, expectedRes.ns, expectedRes.group, expectedRes.version, expectedRes.kind)
			i++
		}

		ds := rtest.GetResource(resources, "fluentd-node", "tigera-fluentd", "apps", "v1", "DaemonSet").(*apps.DaemonSet)
		Expect(ds.Spec.Template.Spec.Containers).To(HaveLen(1))
		Expect(ds.Spec.Template.Spec.Volumes).To(HaveLen(2))
		envs := ds.Spec.Template.Spec.Containers[0].Env

		expectedEnvs := []struct {
			name       string
			val        string
			secretName string
			secretKey  string
		}{
			{"SYSLOG_HOST", "1.2.3.4", "", ""},
			{"SYSLOG_PORT", "80", "", ""},
			{"SYSLOG_PROTOCOL", "tcp", "", ""},
			{"SYSLOG_FLUSH_INTERVAL", "5s", "", ""},
			{"SYSLOG_PACKET_SIZE", "180", "", ""},
			{"SYSLOG_DNS_LOG", "true", "", ""},
			{"SYSLOG_FLOW_LOG", "true", "", ""},
			{"SYSLOG_IDS_EVENT_LOG", "true", "", ""},
		}
		for _, expected := range expectedEnvs {
			if expected.val != "" {
				Expect(envs).To(ContainElement(corev1.EnvVar{Name: expected.name, Value: expected.val}))
			} else {
				Expect(envs).To(ContainElement(corev1.EnvVar{
					Name: expected.name,
					ValueFrom: &corev1.EnvVarSource{
						SecretKeyRef: &corev1.SecretKeySelector{
							LocalObjectReference: corev1.LocalObjectReference{Name: expected.secretName},
							Key:                  expected.secretKey,
						}},
				}))
			}
		}
		Expect(envs).To(ContainElement(corev1.EnvVar{
			Name: "SYSLOG_HOSTNAME",
			ValueFrom: &corev1.EnvVarSource{
				FieldRef: &corev1.ObjectFieldSelector{
					FieldPath: "spec.nodeName",
				}},
		}))
	})

	It("should render with splunk configuration with ca", func() {
		splkCreds := &render.SplunkCredential{
			Token:       []byte("TokenForHEC"),
			Certificate: []byte("Certificates"),
		}
		instance.Spec.AdditionalStores = &operatorv1.AdditionalLogStoreSpec{
			Splunk: &operatorv1.SplunkStoreSpec{
				Endpoint: "https://1.2.3.4:8088",
			},
		}

		expectedResources := []struct {
			name    string
			ns      string
			group   string
			version string
			kind    string
		}{
			{name: "tigera-fluentd", ns: "", group: "", version: "v1", kind: "Namespace"},
			{name: "logcollector-splunk-credentials", ns: "tigera-fluentd", group: "", version: "v1", kind: "Secret"},
			{name: "logcollector-splunk-public-certificate", ns: "tigera-fluentd", group: "", version: "v1", kind: "Secret"},
			{name: "tigera-fluentd", ns: "", group: "rbac.authorization.k8s.io", version: "v1", kind: "ClusterRole"},
			{name: "tigera-fluentd", ns: "", group: "rbac.authorization.k8s.io", version: "v1", kind: "ClusterRoleBinding"},
			{name: "tigera-fluentd", ns: "", group: "policy", version: "v1beta1", kind: "PodSecurityPolicy"},
			{name: "fluentd-node", ns: "tigera-fluentd", group: "", version: "v1", kind: "ServiceAccount"},
			{name: "fluentd-node", ns: "tigera-fluentd", group: "apps", version: "v1", kind: "DaemonSet"},
		}

		// Should render the correct resources.
		component := render.Fluentd(instance, nil, esConfigMap, s3Creds, splkCreds, filters, eksConfig, nil, installation, dns.DefaultClusterDomain, rmeta.OSTypeLinux)
		resources, _ := component.Objects()
		Expect(len(resources)).To(Equal(len(expectedResources)))

		i := 0
		for _, expectedRes := range expectedResources {
			rtest.ExpectResource(resources[i], expectedRes.name, expectedRes.ns, expectedRes.group, expectedRes.version, expectedRes.kind)
			i++
		}

		ds := rtest.GetResource(resources, "fluentd-node", "tigera-fluentd", "apps", "v1", "DaemonSet").(*apps.DaemonSet)
		Expect(ds.Spec.Template.Spec.Containers).To(HaveLen(1))
		Expect(ds.Spec.Template.Spec.Volumes).To(HaveLen(3))

		var volnames []string
		for _, vol := range ds.Spec.Template.Spec.Volumes {
			volnames = append(volnames, vol.Name)
		}
		Expect(volnames).To(ContainElement("splunk-certificates"))

		envs := ds.Spec.Template.Spec.Containers[0].Env

		expectedEnvs := []struct {
			name       string
			val        string
			secretName string
			secretKey  string
		}{
			{"SPLUNK_FLOW_LOG", "true", "", ""},
			{"SPLUNK_AUDIT_LOG", "true", "", ""},
			{"SPLUNK_DNS_LOG", "true", "", ""},
			{"SPLUNK_HEC_HOST", "1.2.3.4", "", ""},
			{"SPLUNK_HEC_PORT", "8088", "", ""},
			{"SPLUNK_PROTOCOL", "https", "", ""},
			{"SPLUNK_FLUSH_INTERVAL", "5s", "", ""},
			{"SPLUNK_HEC_TOKEN", "", "logcollector-splunk-credentials", "token"},
			{"SPLUNK_CA_FILE", "/etc/ssl/splunk/ca.pem", "", ""},
		}
		for _, expected := range expectedEnvs {
			if expected.val != "" {
				Expect(envs).To(ContainElement(corev1.EnvVar{Name: expected.name, Value: expected.val}))
			} else {
				Expect(envs).To(ContainElement(corev1.EnvVar{
					Name: expected.name,
					ValueFrom: &corev1.EnvVarSource{
						SecretKeyRef: &corev1.SecretKeySelector{
							LocalObjectReference: corev1.LocalObjectReference{Name: expected.secretName},
							Key:                  expected.secretKey,
						}},
				}))
			}
		}
	})

	It("should render with splunk configuration without ca", func() {
		splkCreds := &render.SplunkCredential{
			Token: []byte("TokenForHEC"),
		}
		instance.Spec.AdditionalStores = &operatorv1.AdditionalLogStoreSpec{
			Splunk: &operatorv1.SplunkStoreSpec{
				Endpoint: "https://1.2.3.4:8088",
			},
		}

		expectedResources := []struct {
			name    string
			ns      string
			group   string
			version string
			kind    string
		}{
			{name: "tigera-fluentd", ns: "", group: "", version: "v1", kind: "Namespace"},
			{name: "logcollector-splunk-credentials", ns: "tigera-fluentd", group: "", version: "v1", kind: "Secret"},
			{name: "tigera-fluentd", ns: "", group: "rbac.authorization.k8s.io", version: "v1", kind: "ClusterRole"},
			{name: "tigera-fluentd", ns: "", group: "rbac.authorization.k8s.io", version: "v1", kind: "ClusterRoleBinding"},
			{name: "tigera-fluentd", ns: "", group: "policy", version: "v1beta1", kind: "PodSecurityPolicy"},
			{name: "fluentd-node", ns: "tigera-fluentd", group: "", version: "v1", kind: "ServiceAccount"},
			{name: "fluentd-node", ns: "tigera-fluentd", group: "apps", version: "v1", kind: "DaemonSet"},
		}

		// Should render the correct resources.
		component := render.Fluentd(instance, nil, esConfigMap, s3Creds, splkCreds, filters, eksConfig, nil, installation, dns.DefaultClusterDomain, rmeta.OSTypeLinux)
		resources, _ := component.Objects()
		Expect(len(resources)).To(Equal(len(expectedResources)))

		i := 0
		for _, expectedRes := range expectedResources {
			rtest.ExpectResource(resources[i], expectedRes.name, expectedRes.ns, expectedRes.group, expectedRes.version, expectedRes.kind)
			i++
		}

		ds := rtest.GetResource(resources, "fluentd-node", "tigera-fluentd", "apps", "v1", "DaemonSet").(*apps.DaemonSet)
		Expect(ds.Spec.Template.Spec.Containers).To(HaveLen(1))
		envs := ds.Spec.Template.Spec.Containers[0].Env

		expectedEnvs := []struct {
			name       string
			val        string
			secretName string
			secretKey  string
		}{
			{"SPLUNK_FLOW_LOG", "true", "", ""},
			{"SPLUNK_AUDIT_LOG", "true", "", ""},
			{"SPLUNK_DNS_LOG", "true", "", ""},
			{"SPLUNK_HEC_HOST", "1.2.3.4", "", ""},
			{"SPLUNK_HEC_PORT", "8088", "", ""},
			{"SPLUNK_PROTOCOL", "https", "", ""},
			{"SPLUNK_FLUSH_INTERVAL", "5s", "", ""},
			{"SPLUNK_HEC_TOKEN", "", "logcollector-splunk-credentials", "token"},
		}

		Expect(envs).NotTo(ContainElement(corev1.EnvVar{Name: "SPLUNK_CA_FILE", Value: "/etc/ssl/splunk/ca.pem"}))
		for _, expected := range expectedEnvs {
			if expected.val != "" {
				Expect(envs).To(ContainElement(corev1.EnvVar{Name: expected.name, Value: expected.val}))
			} else {
				Expect(envs).To(ContainElement(corev1.EnvVar{
					Name: expected.name,
					ValueFrom: &corev1.EnvVarSource{
						SecretKeyRef: &corev1.SecretKeySelector{
							LocalObjectReference: corev1.LocalObjectReference{Name: expected.secretName},
							Key:                  expected.secretKey,
						}},
				}))
			}
		}
	})

	It("should render with filter", func() {
		filters = &render.FluentdFilters{
			Flow: "flow-filter",
		}

		expectedResources := []struct {
			name    string
			ns      string
			group   string
			version string
			kind    string
		}{
			{name: "tigera-fluentd", ns: "", group: "", version: "v1", kind: "Namespace"},
			{name: "fluentd-filters", ns: "tigera-fluentd", group: "", version: "v1", kind: "ConfigMap"},
			{name: "tigera-fluentd", ns: "", group: "rbac.authorization.k8s.io", version: "v1", kind: "ClusterRole"},
			{name: "tigera-fluentd", ns: "", group: "rbac.authorization.k8s.io", version: "v1", kind: "ClusterRoleBinding"},
			{name: "tigera-fluentd", ns: "", group: "policy", version: "v1beta1", kind: "PodSecurityPolicy"},
			{name: "fluentd-node", ns: "tigera-fluentd", group: "", version: "v1", kind: "ServiceAccount"},
			{name: "fluentd-node", ns: "tigera-fluentd", group: "apps", version: "v1", kind: "DaemonSet"},
		}

		// Should render the correct resources.
		component := render.Fluentd(instance, nil, esConfigMap, s3Creds, splkCreds, filters, eksConfig, nil, installation, dns.DefaultClusterDomain, rmeta.OSTypeLinux)
		resources, _ := component.Objects()
		Expect(len(resources)).To(Equal(len(expectedResources)))

		i := 0
		for _, expectedRes := range expectedResources {
			rtest.ExpectResource(resources[i], expectedRes.name, expectedRes.ns, expectedRes.group, expectedRes.version, expectedRes.kind)
			i++
		}

		ds := rtest.GetResource(resources, "fluentd-node", "tigera-fluentd", "apps", "v1", "DaemonSet").(*apps.DaemonSet)
		Expect(ds.Spec.Template.Spec.Containers).To(HaveLen(1))
		Expect(ds.Spec.Template.Annotations).To(HaveKey("hash.operator.tigera.io/fluentd-filters"))
		envs := ds.Spec.Template.Spec.Containers[0].Env
		Expect(envs).To(ContainElement(corev1.EnvVar{Name: "FLUENTD_FLOW_FILTERS", Value: "true"}))
		Expect(envs).ToNot(ContainElement(corev1.EnvVar{Name: "FLUENTD_DNS_FILTERS", Value: "true"}))
	})

	It("should render with EKS Cloudwatch Log", func() {
		expectedResources := []struct {
			name    string
			ns      string
			group   string
			version string
			kind    string
		}{
			{name: "tigera-fluentd", ns: "", group: "", version: "v1", kind: "Namespace"},
			{name: "eks-log-forwarder", ns: "", group: "rbac.authorization.k8s.io", version: "v1", kind: "ClusterRole"},
			{name: "eks-log-forwarder", ns: "", group: "rbac.authorization.k8s.io", version: "v1", kind: "ClusterRoleBinding"},
			{name: "eks-log-forwarder", ns: "", group: "policy", version: "v1beta1", kind: "PodSecurityPolicy"},
			{name: "eks-log-forwarder", ns: "tigera-fluentd", group: "", version: "v1", kind: "ServiceAccount"},
			{name: "tigera-eks-log-forwarder-secret", ns: "tigera-fluentd", group: "", version: "v1", kind: "Secret"},
			{name: "eks-log-forwarder", ns: "tigera-fluentd", group: "apps", version: "v1", kind: "Deployment"},
			{name: "tigera-fluentd", ns: "", group: "rbac.authorization.k8s.io", version: "v1", kind: "ClusterRole"},
			{name: "tigera-fluentd", ns: "", group: "rbac.authorization.k8s.io", version: "v1", kind: "ClusterRoleBinding"},
			{name: "tigera-fluentd", ns: "", group: "policy", version: "v1beta1", kind: "PodSecurityPolicy"},
			{name: "fluentd-node", ns: "tigera-fluentd", group: "", version: "v1", kind: "ServiceAccount"},
			// Daemonset
			{name: "fluentd-node", ns: "tigera-fluentd", group: "apps", version: "v1", kind: "DaemonSet"},
		}

		fetchInterval := int32(900)
		eksConfig = &render.EksCloudwatchLogConfig{
			AwsId:         []byte("aws-id"),
			AwsKey:        []byte("aws-key"),
			AwsRegion:     "us-west-1",
			GroupName:     "dummy-eks-cluster-cloudwatch-log-group",
			FetchInterval: fetchInterval,
		}
		t := corev1.Toleration{
			Key:      "foo",
			Operator: corev1.TolerationOpEqual,
			Value:    "bar",
		}
		installation = &operatorv1.InstallationSpec{
			KubernetesProvider:      operatorv1.ProviderEKS,
			ControlPlaneTolerations: []corev1.Toleration{t},
		}
		component := render.Fluentd(instance, nil, esConfigMap, s3Creds, splkCreds, filters, eksConfig, nil, installation, dns.DefaultClusterDomain, rmeta.OSTypeLinux)
		resources, _ := component.Objects()
		Expect(len(resources)).To(Equal(len(expectedResources)))

		// Should render the correct resources.
		i := 0
		for _, expectedRes := range expectedResources {
			rtest.ExpectResource(resources[i], expectedRes.name, expectedRes.ns, expectedRes.group, expectedRes.version, expectedRes.kind)
			i++
		}

		deploy := rtest.GetResource(resources, "eks-log-forwarder", "tigera-fluentd", "apps", "v1", "Deployment").(*apps.Deployment)
		Expect(deploy.Spec.Template.Spec.InitContainers).To(HaveLen(1))
		Expect(deploy.Spec.Template.Spec.Containers).To(HaveLen(1))
		Expect(deploy.Spec.Template.Annotations).To(HaveKey("hash.operator.tigera.io/eks-cloudwatch-log-credentials"))
		Expect(deploy.Spec.Template.Spec.Tolerations).To(ContainElement(t))
		envs := deploy.Spec.Template.Spec.Containers[0].Env
		Expect(envs).To(ContainElement(corev1.EnvVar{Name: "K8S_PLATFORM", Value: "eks"}))
		Expect(envs).To(ContainElement(corev1.EnvVar{Name: "AWS_REGION", Value: eksConfig.AwsRegion}))
		Expect(envs).To(ContainElement(corev1.EnvVar{Name: "ELASTIC_HOST", Value: "tigera-secure-es-http.tigera-elasticsearch.svc"}))

		fetchIntervalVal := "900"
		Expect(envs).To(ContainElement(corev1.EnvVar{Name: "EKS_CLOUDWATCH_LOG_FETCH_INTERVAL", Value: fetchIntervalVal}))
	})
})<|MERGE_RESOLUTION|>--- conflicted
+++ resolved
@@ -69,11 +69,7 @@
 		}
 
 		// Should render the correct resources.
-<<<<<<< HEAD
-		component := render.Fluentd(instance, nil, esConfigMap, s3Creds, splkCreds, filters, eksConfig, nil, installation, dns.DefaultClusterDomain, render.OSTypeLinux)
-=======
-		component := render.Fluentd(instance, nil, esConfigMap, s3Creds, splkCreds, filters, eksConfig, nil, installation, dns.DefaultClusterDomain, rmeta.OSTypeLinux)
->>>>>>> 3603a6cf
+		component := render.Fluentd(instance, nil, esConfigMap, s3Creds, splkCreds, filters, eksConfig, nil, installation, dns.DefaultClusterDomain, rmeta.OSTypeLinux)
 		resources, _ := component.Objects()
 		Expect(len(resources)).To(Equal(len(expectedResources)))
 
