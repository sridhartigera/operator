--- conflicted
+++ resolved
@@ -32,22 +32,14 @@
 	ns := "tigera-compliance"
 	rbac := "rbac.authorization.k8s.io"
 	clusterDomain := dns.DefaultClusterDomain
-<<<<<<< HEAD
-	complianceServerCertSecret := CreateCertSecret(render.ComplianceServerCertSecret, render.OperatorNamespace())
-=======
 	complianceServerCertSecret := rtest.CreateCertSecret(render.ComplianceServerCertSecret, rmeta.OperatorNamespace())
->>>>>>> 3603a6cf
 
 	Context("Standalone cluster", func() {
 		It("should render all resources for a default configuration", func() {
 			component, err := render.Compliance(nil, nil, &operatorv1.InstallationSpec{
 				KubernetesProvider: operatorv1.ProviderNone,
 				Registry:           "testregistry.com/",
-<<<<<<< HEAD
-			}, complianceServerCertSecret, render.NewElasticsearchClusterConfig("cluster", 1, 1, 1), nil, notOpenshift, nil, nil, nil, clusterDomain)
-=======
 			}, complianceServerCertSecret, relasticsearch.NewClusterConfig("cluster", 1, 1, 1), nil, notOpenshift, nil, nil, nil, clusterDomain, false)
->>>>>>> 3603a6cf
 			Expect(err).ShouldNot(HaveOccurred())
 			resources, _ := component.Objects()
 
@@ -145,11 +137,7 @@
 				&operatorv1.InstallationSpec{
 					KubernetesProvider: operatorv1.ProviderNone,
 					Registry:           "testregistry.com/",
-<<<<<<< HEAD
-				}, complianceServerCertSecret, render.NewElasticsearchClusterConfig("cluster", 1, 1, 1), nil, notOpenshift, &operatorv1.ManagementCluster{}, nil, nil, clusterDomain)
-=======
 				}, complianceServerCertSecret, relasticsearch.NewClusterConfig("cluster", 1, 1, 1), nil, notOpenshift, &operatorv1.ManagementCluster{}, nil, nil, clusterDomain, false)
->>>>>>> 3603a6cf
 			Expect(err).ShouldNot(HaveOccurred())
 			resources, _ := component.Objects()
 
@@ -259,11 +247,7 @@
 			component, err := render.Compliance(nil, nil, &operatorv1.InstallationSpec{
 				KubernetesProvider: operatorv1.ProviderNone,
 				Registry:           "testregistry.com/",
-<<<<<<< HEAD
-			}, complianceServerCertSecret, render.NewElasticsearchClusterConfig("cluster", 1, 1, 1), nil, notOpenshift, nil, &operatorv1.ManagementClusterConnection{}, nil, clusterDomain)
-=======
 			}, complianceServerCertSecret, relasticsearch.NewClusterConfig("cluster", 1, 1, 1), nil, notOpenshift, nil, &operatorv1.ManagementClusterConnection{}, nil, clusterDomain, false)
->>>>>>> 3603a6cf
 			Expect(err).ShouldNot(HaveOccurred())
 			resources, _ := component.Objects()
 
@@ -339,11 +323,7 @@
 
 	Describe("node selection & affinity", func() {
 		var renderCompliance = func(i *operatorv1.InstallationSpec) (server, controller, snapshotter *appsv1.Deployment, reporter *corev1.PodTemplate, benchmarker *appsv1.DaemonSet) {
-<<<<<<< HEAD
-			component, err := render.Compliance(nil, nil, i, complianceServerCertSecret, render.NewElasticsearchClusterConfig("cluster", 1, 1, 1), nil, notOpenshift, nil, nil, nil, clusterDomain)
-=======
 			component, err := render.Compliance(nil, nil, i, complianceServerCertSecret, relasticsearch.NewClusterConfig("cluster", 1, 1, 1), nil, notOpenshift, nil, nil, nil, clusterDomain, false)
->>>>>>> 3603a6cf
 			Expect(err).ShouldNot(HaveOccurred())
 			resources, _ := component.Objects()
 			server = rtest.GetResource(resources, "compliance-server", ns, "apps", "v1", "Deployment").(*appsv1.Deployment)
