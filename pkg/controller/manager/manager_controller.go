--- conflicted
+++ resolved
@@ -515,15 +515,16 @@
 	}
 
 	// We expect that the secret that holds the certificates for internal communication within the management
-	// K8S cluster is already created by the KubeControllers
-	internalTrafficSecret, err := certificateManager.GetKeyPair(r.client, render.ManagerInternalTLSSecretName, common.OperatorNamespace())
+	// cluster is already created by kube-controllers.
+	internalTrafficSecret, err := certificateManager.GetKeyPair(r.client, render.ManagerInternalTLSSecretName, request.TruthNamespace())
 	if internalTrafficSecret == nil {
-		r.status.SetDegraded(operatorv1.ResourceNotReady, fmt.Sprintf("Waiting for secret %s in namespace %s to be available", render.ManagerInternalTLSSecretName, common.OperatorNamespace()), nil, reqLogger)
+		r.status.SetDegraded(operatorv1.ResourceNotReady, fmt.Sprintf("Waiting for secret %s in namespace %s to be available", render.ManagerInternalTLSSecretName, request.TruthNamespace()), nil, logc)
 		return reconcile.Result{}, err
 	} else if err != nil {
-		r.status.SetDegraded(operatorv1.ResourceReadError, fmt.Sprintf("Error fetching TLS secret %s in namespace %s", render.ManagerInternalTLSSecretName, common.OperatorNamespace()), err, reqLogger)
+		r.status.SetDegraded(operatorv1.ResourceReadError, fmt.Sprintf("Error fetching TLS secret %s in namespace %s", render.ManagerInternalTLSSecretName, request.TruthNamespace()), err, logc)
 		return reconcile.Result{}, nil
 	}
+
 	// Es-proxy needs to trust Voltron for cross-cluster requests.
 	trustedBundle.AddCertificates(internalTrafficSecret)
 
@@ -565,23 +566,6 @@
 			r.status.SetDegraded(operatorv1.ResourceReadError, fmt.Sprintf("Error fetching TLS secret %s in namespace %s", render.VoltronTunnelSecretName, request.TruthNamespace()), err, logc)
 			return reconcile.Result{}, nil
 		}
-<<<<<<< HEAD
-
-		// We expect that the secret that holds the certificates for internal communication within the management
-		// cluster is already created by kube-controllers.
-		internalTrafficSecret, err = certificateManager.GetKeyPair(r.client, render.ManagerInternalTLSSecretName, request.TruthNamespace())
-		if internalTrafficSecret == nil {
-			r.status.SetDegraded(operatorv1.ResourceNotReady, fmt.Sprintf("Waiting for secret %s in namespace %s to be available", render.ManagerInternalTLSSecretName, request.TruthNamespace()), nil, logc)
-			return reconcile.Result{}, err
-		} else if err != nil {
-			r.status.SetDegraded(operatorv1.ResourceReadError, fmt.Sprintf("Error fetching TLS secret %s in namespace %s", render.ManagerInternalTLSSecretName, request.TruthNamespace()), err, logc)
-			return reconcile.Result{}, nil
-		}
-
-		// Es-proxy needs to trust Voltron for cross-cluster requests.
-		trustedBundle.AddCertificates(internalTrafficSecret)
-=======
->>>>>>> 18d3f882
 	}
 
 	keyValidatorConfig, err := utils.GetKeyValidatorConfig(ctx, r.client, authenticationCR, r.clusterDomain)
