--- conflicted
+++ resolved
@@ -361,30 +361,22 @@
 	}
 
 	// Get or create a certificate for clients of the manager pod es-proxy container.
-<<<<<<< HEAD
-	svcDNSNames := append(dns.GetServiceDNSNames(render.ManagerServiceName, request.InstallNamespace(), r.clusterDomain), "localhost")
 	tlsSecret, err := certificateManager.GetOrCreateKeyPair(
 		r.client,
 		render.ManagerTLSSecretName,
 		request.TruthNamespace(),
-		svcDNSNames)
-=======
-	tlsSecret, err := certificateManager.GetOrCreateKeyPair(
-		r.client,
-		render.ManagerTLSSecretName,
-		common.OperatorNamespace(),
 		[]string{"localhost"})
->>>>>>> f447e52c
 	if err != nil {
 		r.status.SetDegraded(operatorv1.ResourceReadError, "Error getting or creating manager TLS certificate", err, logc)
 		return reconcile.Result{}, err
 	}
 
+	// Get or create a certificate for the manager pod to use within the cluster.
 	dnsNames := dns.GetServiceDNSNames(render.ManagerServiceName, render.ManagerNamespace, r.clusterDomain)
 	internalTrafficSecret, err := certificateManager.GetOrCreateKeyPair(
 		r.client,
 		render.ManagerInternalTLSSecretName,
-		common.OperatorNamespace(),
+		request.TruthNamespace(),
 		dnsNames)
 	if err != nil {
 		r.status.SetDegraded(operatorv1.CertificateError, fmt.Sprintf("Error ensuring internal manager TLS certificate %q exists and has valid DNS names", render.ManagerInternalTLSSecretName), err, reqLogger)
@@ -524,20 +516,6 @@
 		return reconcile.Result{}, err
 	}
 
-<<<<<<< HEAD
-	// We expect that the secret that holds the certificates for internal communication within the management
-	// cluster is already created by kube-controllers.
-	internalTrafficSecret, err := certificateManager.GetKeyPair(r.client, render.ManagerInternalTLSSecretName, request.TruthNamespace())
-	if internalTrafficSecret == nil {
-		r.status.SetDegraded(operatorv1.ResourceNotReady, fmt.Sprintf("Waiting for secret %s in namespace %s to be available", render.ManagerInternalTLSSecretName, request.TruthNamespace()), nil, logc)
-		return reconcile.Result{}, err
-	} else if err != nil {
-		r.status.SetDegraded(operatorv1.ResourceReadError, fmt.Sprintf("Error fetching TLS secret %s in namespace %s", render.ManagerInternalTLSSecretName, request.TruthNamespace()), err, logc)
-		return reconcile.Result{}, nil
-	}
-
-=======
->>>>>>> f447e52c
 	// Es-proxy needs to trust Voltron for cross-cluster requests.
 	trustedBundle.AddCertificates(internalTrafficSecret)
 
@@ -600,7 +578,7 @@
 
 	// Set replicas to 1 for management or managed clusters.
 	// TODO Remove after MCM tigera-manager HA deployment is supported.
-	var replicas = args.Installation.ControlPlaneReplicas
+	replicas := args.Installation.ControlPlaneReplicas
 	if managementCluster != nil || managementClusterConnection != nil {
 		var mcmReplicas int32 = 1
 		replicas = &mcmReplicas
