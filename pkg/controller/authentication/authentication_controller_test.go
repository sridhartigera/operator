--- conflicted
+++ resolved
@@ -121,11 +121,7 @@
 			Expect(cli.Create(ctx, auth)).ToNot(HaveOccurred())
 
 			// Reconcile
-<<<<<<< HEAD
-			r := NewReconciler(cli, scheme, operatorv1.ProviderNone, mockStatus, "")
-=======
 			r := &ReconcileAuthentication{cli, scheme, operatorv1.ProviderNone, mockStatus, ""}
->>>>>>> 3603a6cf
 			_, err := r.Reconcile(ctx, reconcile.Request{})
 			Expect(err).ShouldNot(HaveOccurred())
 			authentication, err := utils.GetAuthentication(ctx, cli)
